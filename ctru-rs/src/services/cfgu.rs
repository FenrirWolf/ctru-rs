--- conflicted
+++ resolved
@@ -36,21 +36,12 @@
 #[derive(Copy, Clone, Debug, PartialEq, Eq)]
 #[repr(u32)]
 pub enum SystemModel {
-<<<<<<< HEAD
-    N3DS = ctru_sys::CFG_MODEL_3DS,
-    N3DSXL = ctru_sys::CFG_MODEL_3DSXL,
-    NewN3DS = ctru_sys::CFG_MODEL_N3DS,
-    N2DS = ctru_sys::CFG_MODEL_2DS,
-    NewN3DSXL = ctru_sys::CFG_MODEL_N3DSXL,
-    NewN2DSXL = ctru_sys::CFG_MODEL_N2DSXL,
-=======
     Old3DS = ctru_sys::CFG_MODEL_3DS,
     Old3DSXL = ctru_sys::CFG_MODEL_3DSXL,
     New3DS = ctru_sys::CFG_MODEL_N3DS,
     Old2DS = ctru_sys::CFG_MODEL_2DS,
     New3DSXL = ctru_sys::CFG_MODEL_N3DSXL,
     New2DSXL = ctru_sys::CFG_MODEL_N2DSXL,
->>>>>>> eb8eaa50
 }
 
 /// Represents the configuration service. No actions can be performed
@@ -172,21 +163,12 @@
 
     fn try_from(value: u8) -> Result<Self, Self::Error> {
         match value as u32 {
-<<<<<<< HEAD
-            ctru_sys::CFG_MODEL_3DS => Ok(SystemModel::N3DS),
-            ctru_sys::CFG_MODEL_3DSXL => Ok(SystemModel::N3DSXL),
-            ctru_sys::CFG_MODEL_N3DS => Ok(SystemModel::NewN3DS),
-            ctru_sys::CFG_MODEL_2DS => Ok(SystemModel::N2DS),
-            ctru_sys::CFG_MODEL_N3DSXL => Ok(SystemModel::NewN3DSXL),
-            ctru_sys::CFG_MODEL_N2DSXL => Ok(SystemModel::NewN2DSXL),
-=======
             ctru_sys::CFG_MODEL_3DS => Ok(SystemModel::Old3DS),
             ctru_sys::CFG_MODEL_3DSXL => Ok(SystemModel::Old3DSXL),
             ctru_sys::CFG_MODEL_N3DS => Ok(SystemModel::New3DS),
             ctru_sys::CFG_MODEL_2DS => Ok(SystemModel::Old2DS),
             ctru_sys::CFG_MODEL_N3DSXL => Ok(SystemModel::New3DSXL),
             ctru_sys::CFG_MODEL_N2DSXL => Ok(SystemModel::New2DSXL),
->>>>>>> eb8eaa50
             _ => Err(()),
         }
     }
