--- conflicted
+++ resolved
@@ -1,16 +1,12 @@
 [package]
 name = "ctru-sys"
 version = "22.2.0+2.2.2-1"
-<<<<<<< HEAD
 authors = ["Rust3DS Org", "Ronald Kinard <furyhunter600@gmail.com>"]
-=======
-authors = [ "Rust3DS Org", "Ronald Kinard <furyhunter600@gmail.com>" ]
 description = "Raw bindings to libctru"
 repository = "https://github.com/rust3ds/ctru-rs"
 keywords = ["3ds", "libctru"]
 categories = ["os", "external-ffi-bindings", "no-std", "hardware-support"]
-exclude = ["bindgen.sh", "src/.gitattributes"]
->>>>>>> 3e89922f
+exclude = ["src/.gitattributes"]
 license = "Zlib"
 links = "ctru"
 edition = "2021"
@@ -19,16 +15,12 @@
 libc = { version = "0.2.121", default-features = false }
 
 [build-dependencies]
-<<<<<<< HEAD
 bindgen = { version = "0.65.1", features = ["experimental"] }
 cc = "1.0"
 doxygen-rs = "0.4.2"
-which = "4.4.0"
-=======
 which = "4.4.0"
 
 [package.metadata.docs.rs]
 default-target = "armv6k-nintendo-3ds"
 targets = []
-cargo-args = ["-Z", "build-std"]
->>>>>>> 3e89922f
+cargo-args = ["-Z", "build-std"]